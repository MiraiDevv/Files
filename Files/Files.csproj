﻿<?xml version="1.0" encoding="utf-8"?>
<Project ToolsVersion="15.0" DefaultTargets="Build" xmlns="http://schemas.microsoft.com/developer/msbuild/2003">
  <Import Project="$(MSBuildExtensionsPath)\$(MSBuildToolsVersion)\Microsoft.Common.props" Condition="Exists('$(MSBuildExtensionsPath)\$(MSBuildToolsVersion)\Microsoft.Common.props')" />
  <PropertyGroup>
    <Configuration Condition=" '$(Configuration)' == '' ">Debug</Configuration>
    <Platform Condition=" '$(Platform)' == '' ">x86</Platform>
    <ProjectGuid>{64C30C4E-A69A-411C-9F78-776E7AAD583C}</ProjectGuid>
    <OutputType>AppContainerExe</OutputType>
    <AppDesignerFolder>Properties</AppDesignerFolder>
    <RootNamespace>Files</RootNamespace>
    <AssemblyName>Files</AssemblyName>
    <DefaultLanguage>en-US</DefaultLanguage>
    <TargetPlatformIdentifier>UAP</TargetPlatformIdentifier>
    <TargetPlatformVersion Condition=" '$(TargetPlatformVersion)' == '' ">10.0.19041.0</TargetPlatformVersion>
    <TargetPlatformMinVersion>10.0.17763.0</TargetPlatformMinVersion>
    <MinimumVisualStudioVersion>14</MinimumVisualStudioVersion>
    <FileAlignment>512</FileAlignment>
    <ProjectTypeGuids>{A5A43C5B-DE2A-4C0C-9213-0A381AF9435A};{FAE04EC0-301F-11D3-BF4B-00C04F79EFBC}</ProjectTypeGuids>
    <WindowsXamlEnableOverview>true</WindowsXamlEnableOverview>
    <AppxPackageSigningEnabled>false</AppxPackageSigningEnabled>
    <GenerateAppInstallerFile>False</GenerateAppInstallerFile>
    <AppxPackageSigningTimestampDigestAlgorithm>SHA256</AppxPackageSigningTimestampDigestAlgorithm>
    <AppxAutoIncrementPackageRevision>False</AppxAutoIncrementPackageRevision>
    <GenerateTestArtifacts>False</GenerateTestArtifacts>
    <AppxBundle>Always</AppxBundle>
    <DisableXbfLineInfo>False</DisableXbfLineInfo>
    <AppxBundlePlatforms>x86|x64|arm|arm64</AppxBundlePlatforms>
    <HoursBetweenUpdateChecks>0</HoursBetweenUpdateChecks>
  </PropertyGroup>
  <PropertyGroup Condition="'$(Configuration)|$(Platform)' == 'Debug|x86'">
    <DebugSymbols>true</DebugSymbols>
    <OutputPath>bin\x86\Debug\</OutputPath>
    <DefineConstants>TRACE;DEBUG;NETFX_CORE;WINDOWS_UWP;DISABLE_XAML_GENERATED_MAIN</DefineConstants>
    <NoWarn>;2008</NoWarn>
    <DebugType>full</DebugType>
    <PlatformTarget>x86</PlatformTarget>
    <UseVSHostingProcess>false</UseVSHostingProcess>
    <ErrorReport>prompt</ErrorReport>
    <Prefer32Bit>true</Prefer32Bit>
    <LangVersion>8.0</LangVersion>
    <AllowUnsafeBlocks>true</AllowUnsafeBlocks>
  </PropertyGroup>
  <PropertyGroup Condition="'$(Configuration)|$(Platform)' == 'Release|x86'">
    <OutputPath>bin\x86\Release\</OutputPath>
    <DefineConstants>TRACE;NETFX_CORE;WINDOWS_UWP;DISABLE_XAML_GENERATED_MAIN</DefineConstants>
    <Optimize>true</Optimize>
    <NoWarn>;2008</NoWarn>
    <DebugType>pdbonly</DebugType>
    <PlatformTarget>x86</PlatformTarget>
    <UseVSHostingProcess>false</UseVSHostingProcess>
    <ErrorReport>prompt</ErrorReport>
    <Prefer32Bit>true</Prefer32Bit>
    <UseDotNetNativeToolchain>true</UseDotNetNativeToolchain>
    <LangVersion>8.0</LangVersion>
    <AllowUnsafeBlocks>true</AllowUnsafeBlocks>
  </PropertyGroup>
  <PropertyGroup Condition="'$(Configuration)|$(Platform)' == 'Debug|ARM'">
    <DebugSymbols>true</DebugSymbols>
    <OutputPath>bin\ARM\Debug\</OutputPath>
    <DefineConstants>TRACE;DEBUG;NETFX_CORE;WINDOWS_UWP;DISABLE_XAML_GENERATED_MAIN</DefineConstants>
    <NoWarn>;2008</NoWarn>
    <DebugType>full</DebugType>
    <PlatformTarget>ARM</PlatformTarget>
    <UseVSHostingProcess>false</UseVSHostingProcess>
    <ErrorReport>prompt</ErrorReport>
    <Prefer32Bit>true</Prefer32Bit>
    <LangVersion>8.0</LangVersion>
    <AllowUnsafeBlocks>true</AllowUnsafeBlocks>
  </PropertyGroup>
  <PropertyGroup Condition="'$(Configuration)|$(Platform)' == 'Release|ARM'">
    <OutputPath>bin\ARM\Release\</OutputPath>
    <DefineConstants>TRACE;NETFX_CORE;WINDOWS_UWP;DISABLE_XAML_GENERATED_MAIN</DefineConstants>
    <Optimize>true</Optimize>
    <NoWarn>;2008</NoWarn>
    <DebugType>pdbonly</DebugType>
    <PlatformTarget>ARM</PlatformTarget>
    <UseVSHostingProcess>false</UseVSHostingProcess>
    <ErrorReport>prompt</ErrorReport>
    <Prefer32Bit>true</Prefer32Bit>
    <UseDotNetNativeToolchain>true</UseDotNetNativeToolchain>
    <LangVersion>8.0</LangVersion>
    <AllowUnsafeBlocks>true</AllowUnsafeBlocks>
  </PropertyGroup>
  <PropertyGroup Condition="'$(Configuration)|$(Platform)' == 'Debug|ARM64'">
    <DebugSymbols>true</DebugSymbols>
    <OutputPath>bin\ARM64\Debug\</OutputPath>
    <DefineConstants>TRACE;DEBUG;NETFX_CORE;WINDOWS_UWP;DISABLE_XAML_GENERATED_MAIN</DefineConstants>
    <NoWarn>;2008</NoWarn>
    <DebugType>full</DebugType>
    <PlatformTarget>ARM64</PlatformTarget>
    <UseVSHostingProcess>false</UseVSHostingProcess>
    <ErrorReport>prompt</ErrorReport>
    <Prefer32Bit>true</Prefer32Bit>
    <UseDotNetNativeToolchain>true</UseDotNetNativeToolchain>
    <LangVersion>8.0</LangVersion>
    <AllowUnsafeBlocks>true</AllowUnsafeBlocks>
  </PropertyGroup>
  <PropertyGroup Condition="'$(Configuration)|$(Platform)' == 'Release|ARM64'">
    <OutputPath>bin\ARM64\Release\</OutputPath>
    <DefineConstants>TRACE;NETFX_CORE;WINDOWS_UWP;DISABLE_XAML_GENERATED_MAIN</DefineConstants>
    <Optimize>true</Optimize>
    <NoWarn>;2008</NoWarn>
    <DebugType>pdbonly</DebugType>
    <PlatformTarget>ARM64</PlatformTarget>
    <UseVSHostingProcess>false</UseVSHostingProcess>
    <ErrorReport>prompt</ErrorReport>
    <Prefer32Bit>true</Prefer32Bit>
    <UseDotNetNativeToolchain>true</UseDotNetNativeToolchain>
    <LangVersion>8.0</LangVersion>
    <AllowUnsafeBlocks>true</AllowUnsafeBlocks>
  </PropertyGroup>
  <PropertyGroup Condition="'$(Configuration)|$(Platform)' == 'Debug|x64'">
    <DebugSymbols>true</DebugSymbols>
    <OutputPath>bin\x64\Debug\</OutputPath>
    <DefineConstants>TRACE;DEBUG;NETFX_CORE;WINDOWS_UWP;DISABLE_XAML_GENERATED_MAIN</DefineConstants>
    <NoWarn>;2008</NoWarn>
    <DebugType>full</DebugType>
    <PlatformTarget>x64</PlatformTarget>
    <UseVSHostingProcess>false</UseVSHostingProcess>
    <ErrorReport>prompt</ErrorReport>
    <Prefer32Bit>true</Prefer32Bit>
    <LangVersion>8.0</LangVersion>
    <AllowUnsafeBlocks>true</AllowUnsafeBlocks>
  </PropertyGroup>
  <PropertyGroup Condition="'$(Configuration)|$(Platform)' == 'Release|x64'">
    <OutputPath>bin\x64\Release\</OutputPath>
    <DefineConstants>TRACE;NETFX_CORE;WINDOWS_UWP;DISABLE_XAML_GENERATED_MAIN</DefineConstants>
    <Optimize>true</Optimize>
    <NoWarn>;2008</NoWarn>
    <DebugType>pdbonly</DebugType>
    <PlatformTarget>x64</PlatformTarget>
    <UseVSHostingProcess>false</UseVSHostingProcess>
    <ErrorReport>prompt</ErrorReport>
    <Prefer32Bit>true</Prefer32Bit>
    <UseDotNetNativeToolchain>true</UseDotNetNativeToolchain>
    <LangVersion>8.0</LangVersion>
    <AllowUnsafeBlocks>true</AllowUnsafeBlocks>
  </PropertyGroup>
  <PropertyGroup>
    <RestoreProjectStyle>PackageReference</RestoreProjectStyle>
  </PropertyGroup>
  <PropertyGroup Label="MultilingualAppToolkit">
    <MultilingualAppToolkitVersion>4.0</MultilingualAppToolkitVersion>
    <MultilingualFallbackLanguage>en-US</MultilingualFallbackLanguage>
    <TranslationReport Condition="'$(Configuration)' == 'Release'">true</TranslationReport>
    <SuppressPseudoWarning Condition="'$(Configuration)' == 'Debug'">true</SuppressPseudoWarning>
  </PropertyGroup>
  <ItemGroup>
    <Compile Include="App.xaml.cs">
      <DependentUpon>App.xaml</DependentUpon>
    </Compile>
    <Compile Include="BaseLayout.cs" />
    <Compile Include="CommandLine\CommandLineParser.cs" />
    <Compile Include="CommandLine\ParsedCommand.cs" />
    <Compile Include="CommandLine\ParsedCommands.cs" />
    <Compile Include="CommandLine\ParsedCommandType.cs" />
    <Compile Include="Controllers\IJson.cs" />
    <Compile Include="Controllers\SidebarPinnedController.cs" />
    <Compile Include="Converters\StorageDeleteOptionToBooleanConverter.cs" />
    <Compile Include="DataModels\DefaultLanguageModel.cs" />
    <Compile Include="DataModels\SidebarPinnedModel.cs" />
    <Compile Include="Controllers\TerminalController.cs" />
    <Compile Include="Dialogs\BitlockerDialog.xaml.cs">
      <DependentUpon>BitlockerDialog.xaml</DependentUpon>
    </Compile>
    <Compile Include="Dialogs\ConfirmDeleteDialog.xaml.cs">
      <DependentUpon>ConfirmDeleteDialog.xaml</DependentUpon>
    </Compile>
    <Compile Include="Filesystem\CloudDriveSyncStatus.cs" />
    <Compile Include="Filesystem\StorageFileHelpers\StorageFileExtensions.cs" />
    <Compile Include="Filesystem\StorageFileHelpers\IStorageItemWithPath.cs" />
    <Compile Include="Filesystem\StorageFileHelpers\StorageFileWithPath.cs" />
    <Compile Include="Filesystem\StorageFileHelpers\StorageFolderWithPath.cs" />
    <Compile Include="Helpers\AcrylicTheme.cs" />
    <Compile Include="Helpers\DialogDisplayHelper.cs" />
    <Compile Include="Helpers\DispatcherHelper.cs" />
    <Compile Include="Helpers\ItemsDataTemplateSelector.cs" />
    <Compile Include="Helpers\JumpListManager.cs" />
    <Compile Include="Helpers\NativeDirectoryChangesHelper.cs" />
    <Compile Include="Helpers\NativeFindStorageItemHelper.cs" />
    <Compile Include="Helpers\NaturalStringComparer.cs" />
    <Compile Include="Helpers\PackageHelper.cs" />
    <Compile Include="Helpers\PathNormalization.cs" />
    <Compile Include="Helpers\ShellCommandParser.cs" />
    <Compile Include="Helpers\StringExtensions.cs" />
    <Compile Include="Helpers\BulkObservableCollection.cs" />
    <Compile Include="Helpers\ThemeHelper.cs" />
    <Compile Include="Helpers\Win32FindDataExtensions.cs" />
    <Compile Include="Program.cs" />
    <Compile Include="Helpers\RegistryReader.cs" />
    <Compile Include="ResourceController.cs" />
    <Compile Include="INavigationToolbar.cs" />
    <Compile Include="UserControls\ModernNavigationToolbar.xaml.cs">
      <DependentUpon>ModernNavigationToolbar.xaml</DependentUpon>
    </Compile>
    <Compile Include="UserControls\MultitaskingControl\IMultitaskingControl.cs" />
    <Compile Include="UserControls\SidebarControl.cs">
      <DependentUpon>SidebarControl.xaml</DependentUpon>
    </Compile>
    <Compile Include="DataModels\TerminalFileModel.cs" />
    <Compile Include="DataModels\Terminal.cs" />
    <Compile Include="Dialogs\AddItemDialog.xaml.cs">
      <DependentUpon>AddItemDialog.xaml</DependentUpon>
    </Compile>
    <Compile Include="Dialogs\ConsentDialog.xaml.cs">
      <DependentUpon>ConsentDialog.xaml</DependentUpon>
    </Compile>
    <Compile Include="Dialogs\ExceptionDialog.xaml.cs">
      <DependentUpon>ExceptionDialog.xaml</DependentUpon>
    </Compile>
    <Compile Include="Dialogs\ExtractFilesDialog.xaml.cs">
      <DependentUpon>ExtractFilesDialog.xaml</DependentUpon>
    </Compile>
    <Compile Include="Dialogs\LayoutDialog.xaml.cs">
      <DependentUpon>LayoutDialog.xaml</DependentUpon>
    </Compile>
    <Compile Include="Dialogs\PropertiesDialog.xaml.cs">
      <DependentUpon>PropertiesDialog.xaml</DependentUpon>
    </Compile>
    <Compile Include="Dialogs\RenameDialog.xaml.cs">
      <DependentUpon>RenameDialog.xaml</DependentUpon>
    </Compile>
    <Compile Include="Enums\FormFactorMode.cs" />
    <Compile Include="Enums\SidebarOpacity.cs" />
    <Compile Include="Enums\SortOption.cs" />
    <Compile Include="Enums\TimeStyle.cs" />
    <Compile Include="Enums\WallpaperType.cs" />
    <Compile Include="Filesystem\DriveItem.cs" />
    <Compile Include="Filesystem\Drives.cs" />
    <Compile Include="UserControls\StatusBarControl.xaml.cs">
      <DependentUpon>StatusBarControl.xaml</DependentUpon>
    </Compile>
    <Compile Include="UserControls\StatusCenter.xaml.cs">
      <DependentUpon>StatusCenter.xaml</DependentUpon>
    </Compile>
<<<<<<< HEAD
    <Compile Include="UserControls\TabItem.cs" />
    <Compile Include="UserControls\VerticalTabView.xaml.cs">
      <DependentUpon>VerticalTabView.xaml</DependentUpon>
=======
    <Compile Include="UserControls\Widgets\LibraryCards.xaml.cs">
      <DependentUpon>LibraryCards.xaml</DependentUpon>
    </Compile>
    <Compile Include="UserControls\Widgets\RecentFiles.xaml.cs">
      <DependentUpon>RecentFiles.xaml</DependentUpon>
>>>>>>> b231005c
    </Compile>
    <Compile Include="View Models\CurrentInstanceViewModel.cs" />
    <Compile Include="View Models\ItemViewModel.cs" />
    <Compile Include="Filesystem\ListedItem.cs" />
    <Compile Include="Filesystem\INavigationControlItem.cs" />
    <Compile Include="Filesystem\LocationItem.cs" />
    <Compile Include="View Models\Properties\BaseProperties.cs" />
    <Compile Include="View Models\Properties\CombinedProperties.cs" />
    <Compile Include="View Models\Properties\DriveProperties.cs" />
    <Compile Include="View Models\Properties\FileProperties.cs" />
    <Compile Include="View Models\Properties\FolderProperties.cs" />
    <Compile Include="Views\LayoutModes\GenericFileBrowser.xaml.cs">
      <DependentUpon>GenericFileBrowser.xaml</DependentUpon>
    </Compile>
    <Compile Include="View Models\InteractionViewModel.cs" />
    <Compile Include="View Models\DirectoryPropertiesViewModel.cs" />
    <Compile Include="View Models\SelectedItemsPropertiesViewModel.cs" />
    <Compile Include="Interacts\Interaction.cs" />
    <Compile Include="IShellPage.cs" />
    <Compile Include="Navigation\NavigationActions.cs" />
    <Compile Include="Views\LayoutModes\GridViewBrowser.xaml.cs">
      <DependentUpon>GridViewBrowser.xaml</DependentUpon>
    </Compile>
    <Compile Include="Views\MainPage.xaml.cs">
      <DependentUpon>MainPage.xaml</DependentUpon>
    </Compile>
    <Compile Include="Views\ModernShellPage.xaml.cs">
      <DependentUpon>ModernShellPage.xaml</DependentUpon>
    </Compile>
    <Compile Include="Views\Pages\Properties.xaml.cs">
      <DependentUpon>Properties.xaml</DependentUpon>
    </Compile>
    <Compile Include="Properties\AssemblyInfo.cs" />
    <Compile Include="Views\Pages\Search.xaml.cs">
      <DependentUpon>Search.xaml</DependentUpon>
    </Compile>
    <Compile Include="Settings.cs" />
    <Compile Include="Views\Settings.xaml.cs">
      <DependentUpon>Settings.xaml</DependentUpon>
    </Compile>
    <Compile Include="Views\SettingsPages\About.xaml.cs">
      <DependentUpon>About.xaml</DependentUpon>
    </Compile>
    <Compile Include="Views\SettingsPages\OnStartup.xaml.cs">
      <DependentUpon>OnStartup.xaml</DependentUpon>
    </Compile>
    <Compile Include="Views\SettingsPages\FilesAndFolders.xaml.cs">
      <DependentUpon>FilesAndFolders.xaml</DependentUpon>
    </Compile>
    <Compile Include="Views\SettingsPages\Appearance.xaml.cs">
      <DependentUpon>Appearance.xaml</DependentUpon>
    </Compile>
    <Compile Include="Views\SettingsPages\Experimental.xaml.cs">
      <DependentUpon>Experimental.xaml</DependentUpon>
    </Compile>
    <Compile Include="Views\SettingsPages\Preferences.xaml.cs">
      <DependentUpon>Preferences.xaml</DependentUpon>
    </Compile>
    <Compile Include="View Models\SettingsViewModel.cs" />
    <Compile Include="Helpers\WindowDisplayInfo.cs" />
    <Compile Include="Helpers\WindowDisplayMode.cs" />
    <Compile Include="UserControls\YourHome.xaml.cs">
      <DependentUpon>YourHome.xaml</DependentUpon>
    </Compile>
  </ItemGroup>
  <ItemGroup>
    <Content Include="Assets\Files UWP Beta Icon.png" />
    <Content Include="Assets\Files UWP Icon.png" />
    <Content Include="Assets\FilesHome.png" />
    <Content Include="Assets\FolderIcon.png" />
    <Content Include="Assets\FolderIcon.svg" />
    <Content Include="Assets\FolderIconLarge.svg" />
    <Content Include="Assets\LargeTile.scale-100.png" />
    <Content Include="Assets\LargeTile.scale-125.png" />
    <Content Include="Assets\LargeTile.scale-150.png" />
    <Content Include="Assets\LargeTile.scale-200.png" />
    <Content Include="Assets\LargeTile.scale-400.png" />
    <Content Include="Assets\logo.bmp" />
    <Content Include="Assets\Custom Glyphs\recyclebin-fabric-glyph.ttf">
      <CopyToOutputDirectory>PreserveNewest</CopyToOutputDirectory>
    </Content>
    <Content Include="Assets\Custom Glyphs\Custom-Glyphs.ttf">
      <CopyToOutputDirectory>PreserveNewest</CopyToOutputDirectory>
    </Content>
    <Content Include="Assets\Custom Glyphs\fluentui.ttf" />
    <None Include="Assets\terminal\terminal.json">
      <CopyToOutputDirectory>PreserveNewest</CopyToOutputDirectory>
    </None>
    <None Include="NLog.config">
      <CopyToOutputDirectory>Always</CopyToOutputDirectory>
    </None>
    <Content Include="Assets\QuickLook\quicklook_icon_black.png" />
    <Content Include="Assets\SettingsAssets\VerticalTabsFlyout.png" />
    <Content Include="Assets\SmallTile.scale-100.png" />
    <Content Include="Assets\SmallTile.scale-125.png" />
    <Content Include="Assets\SmallTile.scale-150.png" />
    <Content Include="Assets\SmallTile.scale-200.png" />
    <Content Include="Assets\SmallTile.scale-400.png" />
    <Content Include="Assets\SplashScreen.scale-100.png" />
    <Content Include="Assets\SplashScreen.scale-125.png" />
    <Content Include="Assets\SplashScreen.scale-150.png" />
    <Content Include="Assets\SplashScreen.scale-200.png" />
    <Content Include="Assets\SplashScreen.scale-400.png" />
    <Content Include="Assets\Square150x150Logo.scale-100.png" />
    <Content Include="Assets\Square150x150Logo.scale-125.png" />
    <Content Include="Assets\Square150x150Logo.scale-150.png" />
    <Content Include="Assets\Square150x150Logo.scale-200.png" />
    <Content Include="Assets\Square150x150Logo.scale-400.png" />
    <Content Include="Assets\Square44x44Logo.altform-lightunplated_targetsize-16.png" />
    <Content Include="Assets\Square44x44Logo.altform-lightunplated_targetsize-24.png" />
    <Content Include="Assets\Square44x44Logo.altform-lightunplated_targetsize-256.png" />
    <Content Include="Assets\Square44x44Logo.altform-lightunplated_targetsize-32.png" />
    <Content Include="Assets\Square44x44Logo.altform-lightunplated_targetsize-48.png" />
    <Content Include="Assets\Square44x44Logo.altform-unplated_targetsize-16.png" />
    <Content Include="Assets\Square44x44Logo.altform-unplated_targetsize-24.png" />
    <Content Include="Assets\Square44x44Logo.altform-unplated_targetsize-256.png" />
    <Content Include="Assets\Square44x44Logo.altform-unplated_targetsize-32.png" />
    <Content Include="Assets\Square44x44Logo.altform-unplated_targetsize-48.png" />
    <Content Include="Assets\Square44x44Logo.scale-100.png" />
    <Content Include="Assets\Square44x44Logo.scale-125.png" />
    <Content Include="Assets\Square44x44Logo.scale-150.png" />
    <Content Include="Assets\Square44x44Logo.scale-200.png" />
    <Content Include="Assets\Square44x44Logo.scale-400.png" />
    <Content Include="Assets\Square44x44Logo.targetsize-16.png" />
    <Content Include="Assets\Square44x44Logo.targetsize-24.png" />
    <Content Include="Assets\Square44x44Logo.targetsize-256.png" />
    <Content Include="Assets\Square44x44Logo.targetsize-32.png" />
    <Content Include="Assets\Square44x44Logo.targetsize-48.png" />
    <Content Include="Assets\StoreLogo.scale-100.png" />
    <Content Include="Assets\StoreLogo.scale-125.png" />
    <Content Include="Assets\StoreLogo.scale-150.png" />
    <Content Include="Assets\StoreLogo.scale-200.png" />
    <Content Include="Assets\StoreLogo.scale-400.png" />
    <Content Include="Assets\Wide310x150Logo.scale-100.png" />
    <Content Include="Assets\Wide310x150Logo.scale-125.png" />
    <Content Include="Assets\Wide310x150Logo.scale-150.png" />
    <Content Include="Assets\Wide310x150Logo.scale-200.png" />
    <Content Include="Assets\Wide310x150Logo.scale-400.png" />
    <Content Include="Assets\WSL\alpine.svg" />
    <Content Include="Assets\WSL\alpinepng.png" />
    <Content Include="Assets\WSL\debian.svg" />
    <Content Include="Assets\WSL\debianpng.png" />
    <Content Include="Assets\WSL\generic.svg" />
    <Content Include="Assets\WSL\genericpng.png" />
    <Content Include="Assets\WSL\kali.svg" />
    <Content Include="Assets\WSL\kalipng.png" />
    <Content Include="Assets\WSL\opensuse.svg" />
    <Content Include="Assets\WSL\opensusepng.png" />
    <Content Include="Assets\WSL\ubuntu.svg" />
    <Content Include="Assets\WSL\ubuntupng.png" />
    <Content Include="Properties\Default.rd.xml" />
    <PRIResource Include="Strings\or-IN\Resources.resw" />
    <PRIResource Include="Strings\hi-IN\Resources.resw" />
    <PRIResource Include="Strings\pt-BR\Resources.resw" />
    <PRIResource Include="Strings\he-IL\Resources.resw" />
    <PRIResource Include="Strings\ja-JP\Resources.resw" />
    <PRIResource Include="Strings\ta\Resources.resw" />
    <PRIResource Include="Strings\it-IT\Resources.resw" />
    <PRIResource Include="Strings\uk-UA\Resources.resw" />
    <PRIResource Include="Strings\tr-TR\Resources.resw" />
    <PRIResource Include="Strings\ru-RU\Resources.resw" />
    <PRIResource Include="Strings\pl-PL\Resources.resw" />
    <PRIResource Include="Strings\nl-NL\Resources.resw" />
    <PRIResource Include="Strings\zh-Hans\Resources.resw" />
    <PRIResource Include="Strings\de-DE\Resources.resw" />
    <PRIResource Include="Strings\es-ES\Resources.resw" />
    <PRIResource Include="Strings\fr-FR\Resources.resw" />
    <PRIResource Include="Strings\en-US\Resources.resw" />
  </ItemGroup>
  <ItemGroup>
    <ApplicationDefinition Include="App.xaml">
      <Generator>MSBuild:Compile</Generator>
      <SubType>Designer</SubType>
    </ApplicationDefinition>
    <Page Include="Dialogs\BitlockerDialog.xaml">
      <Generator>MSBuild:Compile</Generator>
      <SubType>Designer</SubType>
    </Page>
    <Page Include="Dialogs\ConfirmDeleteDialog.xaml">
      <Generator>MSBuild:Compile</Generator>
      <SubType>Designer</SubType>
    </Page>
    <Page Include="UserControls\ModernNavigationToolbar.xaml">
      <SubType>Designer</SubType>
      <Generator>MSBuild:Compile</Generator>
    </Page>
    <Page Include="UserControls\SidebarControl.xaml">
      <Generator>MSBuild:Compile</Generator>
      <SubType>Designer</SubType>
    </Page>
    <Page Include="Dialogs\AddItemDialog.xaml">
      <SubType>Designer</SubType>
      <Generator>MSBuild:Compile</Generator>
    </Page>
    <Page Include="Dialogs\ConsentDialog.xaml">
      <SubType>Designer</SubType>
      <Generator>MSBuild:Compile</Generator>
    </Page>
    <Page Include="Dialogs\ExceptionDialog.xaml">
      <SubType>Designer</SubType>
      <Generator>MSBuild:Compile</Generator>
    </Page>
    <Page Include="Dialogs\ExtractFilesDialog.xaml">
      <SubType>Designer</SubType>
      <Generator>MSBuild:Compile</Generator>
    </Page>
    <Page Include="Dialogs\LayoutDialog.xaml">
      <SubType>Designer</SubType>
      <Generator>MSBuild:Compile</Generator>
    </Page>
    <Page Include="Dialogs\PropertiesDialog.xaml">
      <SubType>Designer</SubType>
      <Generator>MSBuild:Compile</Generator>
    </Page>
    <Page Include="Dialogs\RenameDialog.xaml">
      <SubType>Designer</SubType>
      <Generator>MSBuild:Compile</Generator>
    </Page>
<<<<<<< HEAD
    <Page Include="UserControls\VerticalTabView.xaml">
      <SubType>Designer</SubType>
      <Generator>MSBuild:Compile</Generator>
=======
    <Page Include="UserControls\Widgets\LibraryCards.xaml">
      <Generator>MSBuild:Compile</Generator>
      <SubType>Designer</SubType>
    </Page>
    <Page Include="UserControls\Widgets\RecentFiles.xaml">
      <Generator>MSBuild:Compile</Generator>
      <SubType>Designer</SubType>
>>>>>>> b231005c
    </Page>
    <Page Include="Views\LayoutModes\GenericFileBrowser.xaml">
      <SubType>Designer</SubType>
      <Generator>MSBuild:Compile</Generator>
    </Page>
    <Page Include="UserControls\StatusBarControl.xaml">
      <SubType>Designer</SubType>
      <Generator>MSBuild:Compile</Generator>
    </Page>
    <Page Include="UserControls\StatusCenter.xaml">
      <SubType>Designer</SubType>
      <Generator>MSBuild:Compile</Generator>
    </Page>
    <Page Include="Views\LayoutModes\GridViewBrowser.xaml">
      <SubType>Designer</SubType>
      <Generator>MSBuild:Compile</Generator>
    </Page>
    <Page Include="Views\MainPage.xaml">
      <SubType>Designer</SubType>
      <Generator>MSBuild:Compile</Generator>
    </Page>
    <Page Include="Views\ModernShellPage.xaml">
      <SubType>Designer</SubType>
      <Generator>MSBuild:Compile</Generator>
    </Page>
    <Page Include="Views\Pages\Properties.xaml">
      <SubType>Designer</SubType>
      <Generator>MSBuild:Compile</Generator>
    </Page>
    <Page Include="Views\Pages\Search.xaml">
      <SubType>Designer</SubType>
      <Generator>MSBuild:Compile</Generator>
    </Page>
    <Page Include="Views\Settings.xaml">
      <SubType>Designer</SubType>
      <Generator>MSBuild:Compile</Generator>
    </Page>
    <Page Include="Views\SettingsPages\About.xaml">
      <SubType>Designer</SubType>
      <Generator>MSBuild:Compile</Generator>
    </Page>
    <Page Include="Views\SettingsPages\OnStartup.xaml">
      <Generator>MSBuild:Compile</Generator>
      <SubType>Designer</SubType>
    </Page>
    <Page Include="Views\SettingsPages\FilesAndFolders.xaml">
      <Generator>MSBuild:Compile</Generator>
      <SubType>Designer</SubType>
    </Page>
    <Page Include="Views\SettingsPages\Appearance.xaml">
      <SubType>Designer</SubType>
      <Generator>MSBuild:Compile</Generator>
    </Page>
    <Page Include="Views\SettingsPages\Experimental.xaml">
      <Generator>MSBuild:Compile</Generator>
      <SubType>Designer</SubType>
    </Page>
    <Page Include="Views\SettingsPages\Preferences.xaml">
      <SubType>Designer</SubType>
      <Generator>MSBuild:Compile</Generator>
    </Page>
    <Page Include="ResourceDictionaries\ToolbarButtonStyle.xaml">
      <SubType>Designer</SubType>
      <Generator>MSBuild:Compile</Generator>
    </Page>
    <Page Include="UserControls\YourHome.xaml">
      <SubType>Designer</SubType>
      <Generator>MSBuild:Compile</Generator>
    </Page>
  </ItemGroup>
  <ItemGroup>
    <PackageReference Include="ByteSize">
      <Version>2.0.0</Version>
    </PackageReference>
    <PackageReference Include="JetBrains.Annotations">
      <Version>2020.1.0</Version>
    </PackageReference>
    <PackageReference Include="Microsoft.AppCenter.Analytics">
      <Version>3.3.0</Version>
    </PackageReference>
    <PackageReference Include="Microsoft.AppCenter.Crashes">
      <Version>3.3.0</Version>
    </PackageReference>
    <PackageReference Include="Microsoft.NETCore.UniversalWindowsPlatform">
      <Version>6.2.10</Version>
    </PackageReference>
    <PackageReference Include="Microsoft.Toolkit.Uwp">
      <Version>6.1.0</Version>
    </PackageReference>
    <PackageReference Include="Microsoft.Toolkit.Uwp.DeveloperTools">
      <Version>6.1.0</Version>
    </PackageReference>
    <PackageReference Include="Microsoft.Toolkit.Uwp.UI">
      <Version>6.1.0</Version>
    </PackageReference>
    <PackageReference Include="Microsoft.Toolkit.Uwp.UI.Animations">
      <Version>6.1.0</Version>
    </PackageReference>
    <PackageReference Include="Microsoft.Toolkit.Uwp.UI.Controls">
      <Version>6.1.0</Version>
    </PackageReference>
    <PackageReference Include="Microsoft.Toolkit.Uwp.UI.Controls.DataGrid">
      <Version>6.1.0</Version>
    </PackageReference>
    <PackageReference Include="Microsoft.UI.Xaml">
      <Version>2.4.2</Version>
    </PackageReference>
    <PackageReference Include="Microsoft.Win32.Registry">
      <Version>5.0.0-preview.1.20120.5</Version>
    </PackageReference>
    <PackageReference Include="MvvmLight">
      <Version>5.4.1.1</Version>
    </PackageReference>
    <PackageReference Include="Newtonsoft.Json">
      <Version>12.0.3</Version>
    </PackageReference>
    <PackageReference Include="NLog">
      <Version>4.7.2</Version>
    </PackageReference>
    <PackageReference Include="NLog.Schema">
      <Version>4.7.2</Version>
    </PackageReference>
  </ItemGroup>
  <ItemGroup>
    <AppxManifest Include="..\Files.Package\Package.appxmanifest">
      <SubType>Designer</SubType>
    </AppxManifest>
  </ItemGroup>
  <ItemGroup>
    <XliffResource Include="MultilingualResources\Files.de-DE.xlf" />
    <XliffResource Include="MultilingualResources\Files.es-ES.xlf" />
    <XliffResource Include="MultilingualResources\Files.fr-FR.xlf" />
    <XliffResource Include="MultilingualResources\Files.he-IL.xlf" />
    <XliffResource Include="MultilingualResources\Files.hi-IN.xlf" />
    <XliffResource Include="MultilingualResources\Files.it-IT.xlf" />
    <XliffResource Include="MultilingualResources\Files.ja-JP.xlf" />
    <XliffResource Include="MultilingualResources\Files.nl-NL.xlf" />
    <XliffResource Include="MultilingualResources\Files.or-IN.xlf" />
    <XliffResource Include="MultilingualResources\Files.pl-PL.xlf" />
    <XliffResource Include="MultilingualResources\Files.pt-BR.xlf" />
    <XliffResource Include="MultilingualResources\Files.ru-RU.xlf" />
    <XliffResource Include="MultilingualResources\Files.ta.xlf" />
    <XliffResource Include="MultilingualResources\Files.tr-TR.xlf" />
    <XliffResource Include="MultilingualResources\Files.uk-UA.xlf" />
    <XliffResource Include="MultilingualResources\Files.zh-Hans.xlf" />
    <XliffResource Include="MultilingualResources\Files.zh-Hant.xlf" />
  </ItemGroup>
  <ItemGroup>
    <ProjectReference Include="..\Common\Common.csproj">
      <Project>{0533133f-2559-4b53-a0fd-0970bc0e312e}</Project>
      <Name>Common</Name>
    </ProjectReference>
    <ProjectReference Include="..\Files.Extensions\Files.Extensions.vcxproj">
      <Project>{d4e6a3ab-df72-44a4-9acb-c8a222656a20}</Project>
      <Name>Files.Extensions</Name>
    </ProjectReference>
    <ProjectReference Include="..\MessageRelay\Files.MessageRelay.csproj">
      <Project>{7684e128-d854-4c00-b086-0dd7d52f6e54}</Project>
      <Name>Files.MessageRelay</Name>
    </ProjectReference>
  </ItemGroup>
  <ItemGroup>
    <Folder Include="Commands\" />
  </ItemGroup>
  <ItemGroup>
    <SDKReference Include="WindowsDesktop, Version=10.0.19041.0">
      <Name>Windows Desktop Extensions for the UWP</Name>
    </SDKReference>
  </ItemGroup>
  <PropertyGroup Condition=" '$(VisualStudioVersion)' == '' or '$(VisualStudioVersion)' &lt; '14.0' ">
    <VisualStudioVersion>14.0</VisualStudioVersion>
  </PropertyGroup>
  <Import Project="$(MSBuildExtensionsPath)\Microsoft\WindowsXaml\v$(VisualStudioVersion)\Microsoft.Windows.UI.Xaml.CSharp.targets" />
  <Import Project="$(MSBuildExtensionsPath)\Microsoft\Multilingual App Toolkit\Microsoft.Multilingual.PriResources.targets" Label="MultilingualAppToolkit" Condition="Exists('$(MSBuildExtensionsPath)\Microsoft\Multilingual App Toolkit\v$(MultilingualAppToolkitVersion)\Microsoft.Multilingual.PriResources.targets')" />
  <Target Name="MATPrerequisite" BeforeTargets="PrepareForBuild" Condition="!Exists('$(MSBuildExtensionsPath)\Microsoft\Multilingual App Toolkit\Microsoft.Multilingual.PriResources.targets')" Label="MultilingualAppToolkit">
    <Warning Text="$(MSBuildProjectFile) is Multilingual build enabled, but the Multilingual App Toolkit is unavailable during the build. If building with Visual Studio, please check to ensure that toolkit is properly installed." />
  </Target>
  <!-- To modify your build process, add your task inside one of the targets below and uncomment it. 
       Other similar extension points exist, see Microsoft.Common.targets.
  <Target Name="BeforeBuild">
  </Target>
  <Target Name="AfterBuild">
  </Target>
  -->
</Project><|MERGE_RESOLUTION|>--- conflicted
+++ resolved
@@ -233,17 +233,14 @@
     <Compile Include="UserControls\StatusCenter.xaml.cs">
       <DependentUpon>StatusCenter.xaml</DependentUpon>
     </Compile>
-<<<<<<< HEAD
     <Compile Include="UserControls\TabItem.cs" />
     <Compile Include="UserControls\VerticalTabView.xaml.cs">
       <DependentUpon>VerticalTabView.xaml</DependentUpon>
-=======
     <Compile Include="UserControls\Widgets\LibraryCards.xaml.cs">
       <DependentUpon>LibraryCards.xaml</DependentUpon>
     </Compile>
     <Compile Include="UserControls\Widgets\RecentFiles.xaml.cs">
       <DependentUpon>RecentFiles.xaml</DependentUpon>
->>>>>>> b231005c
     </Compile>
     <Compile Include="View Models\CurrentInstanceViewModel.cs" />
     <Compile Include="View Models\ItemViewModel.cs" />
@@ -462,11 +459,9 @@
       <SubType>Designer</SubType>
       <Generator>MSBuild:Compile</Generator>
     </Page>
-<<<<<<< HEAD
     <Page Include="UserControls\VerticalTabView.xaml">
       <SubType>Designer</SubType>
       <Generator>MSBuild:Compile</Generator>
-=======
     <Page Include="UserControls\Widgets\LibraryCards.xaml">
       <Generator>MSBuild:Compile</Generator>
       <SubType>Designer</SubType>
@@ -474,7 +469,6 @@
     <Page Include="UserControls\Widgets\RecentFiles.xaml">
       <Generator>MSBuild:Compile</Generator>
       <SubType>Designer</SubType>
->>>>>>> b231005c
     </Page>
     <Page Include="Views\LayoutModes\GenericFileBrowser.xaml">
       <SubType>Designer</SubType>
