﻿using Microsoft.Toolkit.Uwp.UI;
using Microsoft.Toolkit.Uwp.UI.Controls;
using System;
using System.ComponentModel;
using Windows.ApplicationModel.DataTransfer;
using Windows.Storage;
using Windows.UI.Xaml;
using Windows.UI.Xaml.Controls;
using Windows.UI.Xaml.Navigation;
using Files.Enums;
using Files.Filesystem;
using Files.Interacts;
using System.IO;
<<<<<<< HEAD
using Windows.UI.Xaml.Media;
using System.Collections.Generic;
=======
using System.Runtime.CompilerServices;
using Windows.System;
using Windows.UI.Xaml.Input;
>>>>>>> b556239c

namespace Files
{
    public sealed partial class GenericFileBrowser : Page
    {
        public TextBlock emptyTextGFB;
        public TextBlock textBlock;
        public DataGrid data;
        public MenuFlyout context;
        public MenuFlyout emptySpaceContext;
        public MenuFlyout HeaderContextMenu;
        public Page GFBPageName;
        public ContentDialog AddItemBox;
        public ContentDialog NameBox;
        public string previousFileName;
        public TextBox inputFromRename;
        public string inputForRename;
        public Flyout CopiedFlyout;
        public Grid grid;
        public ProgressBar progressBar;
        private DataGridColumn _sortedColumn;
        ItemViewModel viewModelInstance;
        ProHome tabInstance;

        public EmptyFolderTextState TextState { get; set; } = new EmptyFolderTextState();

        public DataGridColumn SortedColumn
        {
            get
            {
                return _sortedColumn;
            }
            set
            {
                if (value == nameColumn)
                    viewModelInstance.DirectorySortOption = SortOption.Name;
                else if (value == dateColumn)
                    viewModelInstance.DirectorySortOption = SortOption.DateModified;
                else if (value == typeColumn)
                    viewModelInstance.DirectorySortOption = SortOption.FileType;
                else if (value == sizeColumn)
                    viewModelInstance.DirectorySortOption = SortOption.Size;
                else
                    viewModelInstance.DirectorySortOption = SortOption.Name;

                if (value != _sortedColumn)
                {
                    // Remove arrow on previous sorted column
                    if (_sortedColumn != null)
                        _sortedColumn.SortDirection = null;
                }
                value.SortDirection = viewModelInstance.DirectorySortDirection == SortDirection.Ascending ? DataGridSortDirection.Ascending : DataGridSortDirection.Descending;
                _sortedColumn = value;
            }
        }

        public GenericFileBrowser()
        {
            this.InitializeComponent();
            GFBPageName = GenericItemView;
            emptyTextGFB = EmptyText;
            progressBar = progBar;
            progressBar.Visibility = Visibility.Collapsed;
            data = AllView;
            context = RightClickContextMenu;
            HeaderContextMenu = HeaderRightClickMenu;
            grid = RootGrid;
            Clipboard.ContentChanged += Clipboard_ContentChanged;
            RefreshEmptySpace.Click += NavigationActions.Refresh_Click;
            Frame rootFrame = Window.Current.Content as Frame;
            InstanceTabsView instanceTabsView = rootFrame.Content as InstanceTabsView;
            instanceTabsView.TabStrip_SelectionChanged(null, null);
            tabInstance = App.selectedTabInstance;
            if (tabInstance.instanceViewModel == null && tabInstance.instanceInteraction == null)
            {
                tabInstance.instanceViewModel = new ItemViewModel();
                tabInstance.instanceInteraction = new Interaction();
            }
            viewModelInstance = tabInstance.instanceViewModel;
            PasteEmptySpace.Click += tabInstance.instanceInteraction.PasteItem_ClickAsync;
            OpenItem.Click += tabInstance.instanceInteraction.OpenItem_Click;
            ShareItem.Click += tabInstance.instanceInteraction.ShareItem_Click;
            DeleteItem.Click += tabInstance.instanceInteraction.DeleteItem_Click;
            RenameItem.Click += tabInstance.instanceInteraction.RenameItem_Click;
            CutItem.Click += tabInstance.instanceInteraction.CutItem_Click;
            CopyItem.Click += tabInstance.instanceInteraction.CopyItem_ClickAsync;
            SidebarPinItem.Click += tabInstance.instanceInteraction.PinItem_Click;
            OpenInNewTab.Click += tabInstance.instanceInteraction.OpenDirectoryInNewTab_Click;
            AllView.RightTapped += tabInstance.instanceInteraction.AllView_RightTapped;
            AllView.DoubleTapped += tabInstance.instanceInteraction.List_ItemClick;
            OpenTerminal.Click += tabInstance.instanceInteraction.OpenDirectoryInTerminal;
            NewFolder.Click += tabInstance.instanceInteraction.NewFolder_Click;
            NewBitmapImage.Click += tabInstance.instanceInteraction.NewBitmapImage_Click;
            NewTextDocument.Click += tabInstance.instanceInteraction.NewTextDocument_Click;
            UnzipItem.Click += tabInstance.instanceInteraction.ExtractItems_Click;
            PropertiesItem.Click += tabInstance.ShowPropertiesButton_Click;
            OpenInNewWindowItem.Click += tabInstance.instanceInteraction.OpenInNewWindowItem_Click;
            
<<<<<<< HEAD
=======
            switch (viewModelInstance.DirectorySortOption)
            {
                case SortOption.Name:
                    SortedColumn = nameColumn;
                    break;
                case SortOption.DateModified:
                    SortedColumn = dateColumn;
                    break;
                case SortOption.FileType:
                    SortedColumn = typeColumn;
                    break;
                case SortOption.Size:
                    SortedColumn = sizeColumn;
                    break;
            }
            viewModelInstance.PropertyChanged += ViewModel_PropertyChanged;
>>>>>>> b556239c
        }

        private void ViewModel_PropertyChanged(object sender, PropertyChangedEventArgs e)
        {
            if (e.PropertyName == "DirectorySortOption")
            {
                switch (viewModelInstance.DirectorySortOption)
                {
                    case SortOption.Name:
                        SortedColumn = nameColumn;
                        break;
                    case SortOption.DateModified:
                        SortedColumn = dateColumn;
                        break;
                    case SortOption.FileType:
                        SortedColumn = typeColumn;
                        break;
                    case SortOption.Size:
                        SortedColumn = sizeColumn;
                        break;
                }
            } else if (e.PropertyName == "DirectorySortDirection")
            {
                // Swap arrows
                SortedColumn = _sortedColumn;
            }
        }

        private void Clipboard_ContentChanged(object sender, object e)
        {
            try
            {
                DataPackageView packageView = Clipboard.GetContent();
                if (packageView.Contains(StandardDataFormats.StorageItems))
                {
                    App.PS.isEnabled = true;
                }
                else
                {
                    App.PS.isEnabled = false;
                }
            }
            catch (Exception)
            {
                App.PS.isEnabled = false;
            }

        }

        protected override void OnNavigatedTo(NavigationEventArgs eventArgs)
        {
            base.OnNavigatedTo(eventArgs);
            
            tabInstance.BackButton.IsEnabled = tabInstance.accessibleContentFrame.CanGoBack;
            tabInstance.ForwardButton.IsEnabled = tabInstance.accessibleContentFrame.CanGoForward;
            tabInstance.RefreshButton.IsEnabled = true;
            var parameters = (string)eventArgs.Parameter;
            tabInstance.instanceViewModel.Universal.path = parameters;

            if (tabInstance.instanceViewModel.Universal.path == Path.GetPathRoot(tabInstance.instanceViewModel.Universal.path))
            {
                tabInstance.UpButton.IsEnabled = false;
            }
            else
            {
                tabInstance.UpButton.IsEnabled = true;
            }

            Clipboard_ContentChanged(null, null);
            tabInstance.AlwaysPresentCommands.isEnabled = true;

            TextState.isVisible = Visibility.Collapsed;

            tabInstance.instanceViewModel.AddItemsToCollectionAsync(tabInstance.instanceViewModel.Universal.path);
            if (parameters.Equals(Environment.GetFolderPath(Environment.SpecialFolder.DesktopDirectory)))
            {
                tabInstance.PathText.Text = "Desktop";
            }
            else if (parameters.Equals(Environment.GetFolderPath(Environment.SpecialFolder.MyDocuments)))
            {
                tabInstance.PathText.Text = "Documents";
            }
            else if (parameters.Equals(Environment.GetFolderPath(Environment.SpecialFolder.UserProfile) + @"\Downloads"))
            {
                tabInstance.PathText.Text = "Downloads";
            }
            else if (parameters.Equals(Environment.GetFolderPath(Environment.SpecialFolder.MyPictures)))
            {
                tabInstance.PathText.Text = "Pictures";
            }
            else if (parameters.Equals(Environment.GetFolderPath(Environment.SpecialFolder.MyMusic)))
            {
                tabInstance.PathText.Text = "Music";
            }
            else if (parameters.Equals(Environment.GetFolderPath(Environment.SpecialFolder.UserProfile) + @"\OneDrive"))
            {
                tabInstance.PathText.Text = "OneDrive";
            }
            else if (parameters.Equals(Environment.GetFolderPath(Environment.SpecialFolder.MyVideos)))
            {
                tabInstance.PathText.Text = "Videos";
            }
            else
            {
                if (parameters.Equals(@"C:\") || parameters.Equals(@"c:\"))
                {
                    tabInstance.PathText.Text = @"Local Disk (C:\)";
                }
                else
                {
                    tabInstance.PathText.Text = parameters;

                }
            }

            // Reset DataGrid Rows that may be in "cut" command mode
            tabInstance.instanceInteraction.dataGridRows.Clear();
            Interaction.FindChildren<DataGridRow>(tabInstance.instanceInteraction.dataGridRows, (tabInstance.accessibleContentFrame.Content as GenericFileBrowser).GFBPageName.Content);
            foreach (DataGridRow dataGridRow in tabInstance.instanceInteraction.dataGridRows)
            {
                if (data.Columns[0].GetCellContent(dataGridRow).Opacity < 1)
                {
                    data.Columns[0].GetCellContent(dataGridRow).Opacity = 1;
                }
            }
            
        }

        protected override void OnNavigatingFrom(NavigatingCancelEventArgs e)
        {
            base.OnNavigatingFrom(e);
            if(tabInstance.instanceViewModel._fileQueryResult != null)
            {
                tabInstance.instanceViewModel._fileQueryResult.ContentsChanged -= tabInstance.instanceViewModel.FileContentsChanged;
            }

            //this.Bindings.StopTracking();
        }

        private void AllView_DragOver(object sender, DragEventArgs e)
        {
            e.AcceptedOperation = DataPackageOperation.Copy;
            
        }

        private async void AllView_DropAsync(object sender, DragEventArgs e)
        {
            if (e.DataView.Contains(StandardDataFormats.StorageItems))
            {
                    foreach (IStorageItem item in await e.DataView.GetStorageItemsAsync())
                    {
                        if (item.IsOfType(StorageItemTypes.Folder))
                        {
                            tabInstance.instanceInteraction.CloneDirectoryAsync((item as StorageFolder).Path, tabInstance.instanceViewModel.Universal.path, (item as StorageFolder).DisplayName);
                        }
                        else
                        {
                            await (item as StorageFile).CopyAsync(await StorageFolder.GetFolderFromPathAsync(tabInstance.instanceViewModel.Universal.path));
                        }
                    }
            }
        }

        private void ContentDialog_PrimaryButtonClick(ContentDialog sender, ContentDialogButtonClickEventArgs args)
        {
            this.progressBar.Visibility = Visibility.Collapsed;
        }

        private void AllView_PreparingCellForEdit(object sender, DataGridPreparingCellForEditEventArgs e)
        {
            var textBox = e.EditingElement as TextBox;
            var selectedItem = data.SelectedItem as ListedItem;
            int extensionLength = selectedItem.DotFileExtension?.Length ?? 0;

            previousFileName = selectedItem.FileName;
            textBox.Focus(FocusState.Programmatic); // Without this, cannot edit text box when renaming via right-click
            textBox.Select(0, selectedItem.FileName.Length - extensionLength);
        }

        private async void AllView_CellEditEnding(object sender, DataGridCellEditEndingEventArgs e)
        {
            if (e.EditAction == DataGridEditAction.Cancel)
                return;

            var selectedItem = data.SelectedItem as ListedItem;
            string currentName = previousFileName;
            string newName = (e.EditingElement as TextBox).Text;

            bool successful = await tabInstance.instanceInteraction.RenameFileItem(selectedItem, currentName, newName);
            if (!successful)
            {
                selectedItem.FileName = currentName;
                ((sender as DataGrid).Columns[1].GetCellContent(e.Row) as TextBlock).Text = currentName;
            }
        }

        private void ContentDialog_Loaded(object sender, RoutedEventArgs e)
        {
            //AddDialogFrame.Navigate(typeof(AddItem), new SuppressNavigationTransitionInfo());
        }

        private void GenericItemView_PointerReleased(object sender, Windows.UI.Xaml.Input.PointerRoutedEventArgs e)
        {
            data.SelectedItem = null;
            tabInstance.HomeItems.isEnabled = false;
            tabInstance.ShareItems.isEnabled = false;
        }

        private void AllView_SelectionChanged(object sender, SelectionChangedEventArgs e)
        {
            AllView.CommitEdit();
            if(e.AddedItems.Count > 0)
            {
                tabInstance.HomeItems.isEnabled = true;
                tabInstance.ShareItems.isEnabled = true;

            }
            else if(data.SelectedItems.Count == 0)
            {
                tabInstance.HomeItems.isEnabled = false;
                tabInstance.ShareItems.isEnabled = false;
            }
        }

        private void NameDialog_Loaded(object sender, RoutedEventArgs e)
        {

        }

        private void NameDialog_PrimaryButtonClick(ContentDialog sender, ContentDialogButtonClickEventArgs args)
        {
            inputForRename = inputFromRename.Text;
        }

        private void NameDialog_SecondaryButtonClick(ContentDialog sender, ContentDialogButtonClickEventArgs args)
        {

        }

        private void AllView_DragStarting(UIElement sender, DragStartingEventArgs args)
        {
            args.DragUI.SetContentFromDataPackage();
        }

        private void AllView_DragLeave(object sender, DragEventArgs e)
        {
            
        }

        private void RightClickContextMenu_Opened(object sender, object e)
        {
            var selectedDataItem = AllView.SelectedItem as ListedItem;
            if (selectedDataItem.FileType != "Folder" || AllView.SelectedItems.Count > 1)
            {
                SidebarPinItem.Visibility = Visibility.Collapsed;
                OpenInNewTab.Visibility = Visibility.Collapsed;
                OpenInNewWindowItem.Visibility = Visibility.Collapsed;

                if (selectedDataItem.DotFileExtension.Equals(".zip", StringComparison.OrdinalIgnoreCase))
                {
                    UnzipItem.Visibility = Visibility.Collapsed;
                }
                else if (!selectedDataItem.DotFileExtension.Equals(".zip", StringComparison.OrdinalIgnoreCase))
                {
                    UnzipItem.Visibility = Visibility.Collapsed;
                }
            }
            else if (selectedDataItem.FileType == "Folder")
            {
                SidebarPinItem.Visibility = Visibility.Visible;
                OpenInNewTab.Visibility = Visibility.Visible;
                OpenInNewWindowItem.Visibility = Visibility.Visible;
                UnzipItem.Visibility = Visibility.Collapsed;
            }

<<<<<<< HEAD
=======
        private void AllView_Sorting(object sender, DataGridColumnEventArgs e)
        {
            if (e.Column == SortedColumn)
                viewModelInstance.IsSortedAscending = !viewModelInstance.IsSortedAscending;
            else if (e.Column != iconColumn)
                SortedColumn = e.Column;
        }
        
        private void AllView_PreviewKeyDown(object sender, KeyRoutedEventArgs e)
        {
            if (e.Key == VirtualKey.Enter)
            {
                tabInstance.instanceInteraction.List_ItemClick(null, null);
                e.Handled = true;
            }
>>>>>>> b556239c
        }
    }
  
    public class EmptyFolderTextState : INotifyPropertyChanged
    {
        public Visibility _isVisible;
        public Visibility isVisible
        {
            get
            {
                return _isVisible;
            }

            set
            {
                if (value != _isVisible)
                {
                    _isVisible = value;
                    NotifyPropertyChanged("isVisible");
                }
            }
        }
        public event PropertyChangedEventHandler PropertyChanged;

        private void NotifyPropertyChanged([CallerMemberName] string propertyName = "")
        {
            PropertyChanged?.Invoke(this, new PropertyChangedEventArgs(propertyName));
        }
    }
}<|MERGE_RESOLUTION|>--- conflicted
+++ resolved
@@ -1,4 +1,4 @@
-﻿using Microsoft.Toolkit.Uwp.UI;
+using Microsoft.Toolkit.Uwp.UI;
 using Microsoft.Toolkit.Uwp.UI.Controls;
 using System;
 using System.ComponentModel;
@@ -11,14 +11,11 @@
 using Files.Filesystem;
 using Files.Interacts;
 using System.IO;
-<<<<<<< HEAD
 using Windows.UI.Xaml.Media;
 using System.Collections.Generic;
-=======
 using System.Runtime.CompilerServices;
 using Windows.System;
 using Windows.UI.Xaml.Input;
->>>>>>> b556239c
 
 namespace Files
 {
@@ -117,8 +114,6 @@
             PropertiesItem.Click += tabInstance.ShowPropertiesButton_Click;
             OpenInNewWindowItem.Click += tabInstance.instanceInteraction.OpenInNewWindowItem_Click;
             
-<<<<<<< HEAD
-=======
             switch (viewModelInstance.DirectorySortOption)
             {
                 case SortOption.Name:
@@ -135,7 +130,6 @@
                     break;
             }
             viewModelInstance.PropertyChanged += ViewModel_PropertyChanged;
->>>>>>> b556239c
         }
 
         private void ViewModel_PropertyChanged(object sender, PropertyChangedEventArgs e)
@@ -411,8 +405,6 @@
                 UnzipItem.Visibility = Visibility.Collapsed;
             }
 
-<<<<<<< HEAD
-=======
         private void AllView_Sorting(object sender, DataGridColumnEventArgs e)
         {
             if (e.Column == SortedColumn)
@@ -428,7 +420,6 @@
                 tabInstance.instanceInteraction.List_ItemClick(null, null);
                 e.Handled = true;
             }
->>>>>>> b556239c
         }
     }
   
