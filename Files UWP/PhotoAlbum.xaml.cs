--- conflicted
+++ resolved
@@ -312,7 +312,6 @@
             }
         }
 
-<<<<<<< HEAD
         public void StartRename()
         {
             renamingItem = gv.SelectedItem as ListedItem;
@@ -381,7 +380,7 @@
             textBox.LostFocus -= RenameTextBox_LostFocus;
             textBox.KeyDown += RenameTextBox_KeyDown;
         }
-=======
+
         private void FileList_PreviewKeyDown(object sender, KeyRoutedEventArgs e)
         {
             if (e.Key == VirtualKey.Enter)
@@ -390,6 +389,5 @@
                 e.Handled = true;
             }
         }
->>>>>>> bb9e94ed
     }
 }